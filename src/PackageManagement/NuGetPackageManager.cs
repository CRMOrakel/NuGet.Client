﻿// Copyright (c) .NET Foundation. All rights reserved.
// Licensed under the Apache License, Version 2.0. See License.txt in the project root for license information.

<<<<<<< HEAD
=======
extern alias Legacy;

>>>>>>> 67d943bc
using System;
using System.Collections.Generic;
using System.Diagnostics;
using System.Globalization;
using System.IO;
using System.IO.Compression;
using System.Linq;
using System.Runtime.ExceptionServices;
using System.Text;
using System.Threading;
using System.Threading.Tasks;
using Newtonsoft.Json;
using Newtonsoft.Json.Linq;
using NuGet.Frameworks;
using NuGet.Packaging.Core;
using NuGet.ProjectManagement;
using NuGet.ProjectManagement.Projects;
using NuGet.ProjectModel;
using NuGet.Protocol.Core.Types;
using NuGet.Protocol.Core.v2;
using NuGet.Resolver;
using NuGet.Versioning;

namespace NuGet.PackageManagement
{
    /// <summary>
    /// NuGetPackageManager orchestrates a nuget package operation such as an install or uninstall
    /// It is to be called by various NuGet Clients including the custom third-party ones
    /// </summary>
    public class NuGetPackageManager
    {
        private ISourceRepositoryProvider SourceRepositoryProvider { get; }

        private ISolutionManager SolutionManager { get; }

        private Configuration.ISettings Settings { get; }

        public IDeleteOnRestartManager DeleteOnRestartManager { get; }

        public FolderNuGetProject PackagesFolderNuGetProject { get; set; }

        public SourceRepository PackagesFolderSourceRepository { get; set; }

        /// <summary>
        /// To construct a NuGetPackageManager that does not need a SolutionManager like NuGet.exe
        /// </summary>
<<<<<<< HEAD
        public NuGetPackageManager(ISourceRepositoryProvider sourceRepositoryProvider, Configuration.ISettings settings, string packagesFolderPath)
=======
        public NuGetPackageManager(
            ISourceRepositoryProvider sourceRepositoryProvider,
            ISettings settings,
            string packagesFolderPath)
>>>>>>> 67d943bc
        {
            if (sourceRepositoryProvider == null)
            {
                throw new ArgumentNullException(nameof(sourceRepositoryProvider));
            }

            if (settings == null)
            {
                throw new ArgumentNullException(nameof(settings));
            }

            if (packagesFolderPath == null)
            {
                throw new ArgumentNullException(nameof(packagesFolderPath));
            }

            SourceRepositoryProvider = sourceRepositoryProvider;
            Settings = settings;

            InitializePackagesFolderInfo(packagesFolderPath);
        }

        /// <summary>
        /// To construct a NuGetPackageManager with a mandatory SolutionManager lke VS
        /// </summary>
<<<<<<< HEAD
        public NuGetPackageManager(ISourceRepositoryProvider sourceRepositoryProvider, Configuration.ISettings settings, ISolutionManager solutionManager)
=======
        public NuGetPackageManager(
            ISourceRepositoryProvider sourceRepositoryProvider,
            ISettings settings,
            ISolutionManager solutionManager,
            IDeleteOnRestartManager deleteOnRestartManager)
>>>>>>> 67d943bc
        {
            if (sourceRepositoryProvider == null)
            {
                throw new ArgumentNullException(nameof(sourceRepositoryProvider));
            }

            if (settings == null)
            {
                throw new ArgumentNullException(nameof(settings));
            }

            if (solutionManager == null)
            {
                throw new ArgumentNullException(nameof(solutionManager));
            }

            if (deleteOnRestartManager == null)
            {
                throw new ArgumentNullException(nameof(deleteOnRestartManager));
            }

            SourceRepositoryProvider = sourceRepositoryProvider;
            Settings = settings;
            SolutionManager = solutionManager;

            InitializePackagesFolderInfo(PackagesFolderPathUtility.GetPackagesFolderPath(SolutionManager, Settings));
            DeleteOnRestartManager = deleteOnRestartManager;
        }

        private void InitializePackagesFolderInfo(string packagesFolderPath)
        {
            PackagesFolderNuGetProject = new FolderNuGetProject(packagesFolderPath);
            // Capturing it locally is important since it allows for the instance to cache packages for the lifetime
            // of the closure \ NuGetPackageManager.
            var sharedPackageRepository = new SharedPackageRepository(packagesFolderPath);
            var packageSource = new V2PackageSource(packagesFolderPath, () => sharedPackageRepository);
            PackagesFolderSourceRepository = SourceRepositoryProvider.CreateRepository(packageSource);
        }

        /// <summary>
        /// Installs the latest version of the given <paramref name="packageId" /> to NuGetProject
        /// <paramref name="nuGetProject" /> <paramref name="resolutionContext" /> and
        /// <paramref name="nuGetProjectContext" /> are used in the process.
        /// </summary>
        public Task InstallPackageAsync(NuGetProject nuGetProject, string packageId, ResolutionContext resolutionContext,
            INuGetProjectContext nuGetProjectContext, SourceRepository primarySourceRepository,
            IEnumerable<SourceRepository> secondarySources, CancellationToken token)
        {
            return InstallPackageAsync(nuGetProject, packageId, resolutionContext, nuGetProjectContext,
                new List<SourceRepository> { primarySourceRepository }, secondarySources, token);
        }

        /// <summary>
        /// Installs the latest version of the given
        /// <paramref name="packageId" /> to NuGetProject <paramref name="nuGetProject" />
        /// <paramref name="resolutionContext" /> and <paramref name="nuGetProjectContext" /> are used in the process.
        /// </summary>
        public async Task InstallPackageAsync(NuGetProject nuGetProject, string packageId, ResolutionContext resolutionContext,
            INuGetProjectContext nuGetProjectContext, IEnumerable<SourceRepository> primarySources,
            IEnumerable<SourceRepository> secondarySources, CancellationToken token)
        {
            // Step-1 : Get latest version for packageId
            var latestVersion = await GetLatestVersionAsync(packageId, resolutionContext, primarySources, token);

            if (latestVersion == null)
            {
                throw new InvalidOperationException(string.Format(Strings.NoLatestVersionFound, packageId));
            }

            // Step-2 : Call InstallPackageAsync(project, packageIdentity)
            await InstallPackageAsync(nuGetProject, new PackageIdentity(packageId, latestVersion), resolutionContext,
                nuGetProjectContext, primarySources, secondarySources, token);
        }

        /// <summary>
        /// Installs given <paramref name="packageIdentity" /> to NuGetProject <paramref name="nuGetProject" />
        /// <paramref name="resolutionContext" /> and <paramref name="nuGetProjectContext" /> are used in the process.
        /// </summary>
        public Task InstallPackageAsync(NuGetProject nuGetProject, PackageIdentity packageIdentity, ResolutionContext resolutionContext,
            INuGetProjectContext nuGetProjectContext, SourceRepository primarySourceRepository,
            IEnumerable<SourceRepository> secondarySources, CancellationToken token)
        {
            return InstallPackageAsync(nuGetProject, packageIdentity, resolutionContext, nuGetProjectContext,
                new List<SourceRepository> { primarySourceRepository }, secondarySources, token);
        }

        /// <summary>
        /// Installs given <paramref name="packageIdentity" /> to NuGetProject <paramref name="nuGetProject" />
        /// <paramref name="resolutionContext" /> and <paramref name="nuGetProjectContext" /> are used in the process.
        /// </summary>
        public async Task InstallPackageAsync(NuGetProject nuGetProject, PackageIdentity packageIdentity, ResolutionContext resolutionContext,
            INuGetProjectContext nuGetProjectContext, IEnumerable<SourceRepository> primarySources,
            IEnumerable<SourceRepository> secondarySources, CancellationToken token)
        {
            // Step-1 : Call PreviewInstallPackageAsync to get all the nuGetProjectActions
            var nuGetProjectActions = await PreviewInstallPackageAsync(nuGetProject, packageIdentity, resolutionContext,
                nuGetProjectContext, primarySources, secondarySources, token);

            SetDirectInstall(packageIdentity, nuGetProjectContext);

            // Step-2 : Execute all the nuGetProjectActions
            await ExecuteNuGetProjectActionsAsync(nuGetProject, nuGetProjectActions, nuGetProjectContext, token);

            ClearDirectInstall(nuGetProjectContext);
        }

        public async Task UninstallPackageAsync(NuGetProject nuGetProject, string packageId, UninstallationContext uninstallationContext,
            INuGetProjectContext nuGetProjectContext, CancellationToken token)
        {
            // Step-1 : Call PreviewUninstallPackagesAsync to get all the nuGetProjectActions
            var nuGetProjectActions = await PreviewUninstallPackageAsync(nuGetProject, packageId, uninstallationContext, nuGetProjectContext, token);

            // Step-2 : Execute all the nuGetProjectActions
            await ExecuteNuGetProjectActionsAsync(nuGetProject, nuGetProjectActions, nuGetProjectContext, token);
        }

        /// <summary>
        /// Gives the preview as a list of NuGetProjectActions that will be performed to install
        /// <paramref name="packageId" /> into <paramref name="nuGetProject" /> <paramref name="resolutionContext" />
        /// and <paramref name="nuGetProjectContext" /> are used in the process.
        /// </summary>
        public async Task<IEnumerable<NuGetProjectAction>> PreviewInstallPackageAsync(NuGetProject nuGetProject, string packageId,
            ResolutionContext resolutionContext, INuGetProjectContext nuGetProjectContext,
            SourceRepository primarySourceRepository, IEnumerable<SourceRepository> secondarySources, CancellationToken token)
        {
            if (nuGetProject == null)
            {
                throw new ArgumentNullException(nameof(nuGetProject));
            }

            if (packageId == null)
            {
                throw new ArgumentNullException(nameof(packageId));
            }

            if (resolutionContext == null)
            {
                throw new ArgumentNullException(nameof(resolutionContext));
            }

            if (nuGetProjectContext == null)
            {
                throw new ArgumentNullException(nameof(nuGetProjectContext));
            }
            // Step-1 : Get latest version for packageId
            var latestVersion = await GetLatestVersionAsync(packageId, resolutionContext, primarySourceRepository, token);

            if (latestVersion == null)
            {
                throw new InvalidOperationException(string.Format(CultureInfo.CurrentCulture, Strings.UnknownPackage, packageId));
            }

            var projectInstalledPackageReferences = await nuGetProject.GetInstalledPackagesAsync(token);
            var installedPackageReference = projectInstalledPackageReferences.Where(pr => StringComparer.OrdinalIgnoreCase.Equals(pr.PackageIdentity.Id, packageId)).FirstOrDefault();
            if (installedPackageReference != null
                && installedPackageReference.PackageIdentity.Version > latestVersion)
            {
                throw new InvalidOperationException(string.Format(CultureInfo.CurrentCulture, Strings.NewerVersionAlreadyReferenced, packageId));
            }

            // Step-2 : Call InstallPackage(project, packageIdentity)
            return await PreviewInstallPackageAsync(nuGetProject, new PackageIdentity(packageId, latestVersion), resolutionContext,
                nuGetProjectContext, primarySourceRepository, secondarySources, token);
        }

        public Task<IEnumerable<NuGetProjectAction>> PreviewUpdatePackagesAsync(
            NuGetProject nuGetProject,
            ResolutionContext resolutionContext,
            INuGetProjectContext nuGetProjectContext,
            IEnumerable<SourceRepository> primarySources,
            IEnumerable<SourceRepository> secondarySources,
            CancellationToken token)
        {
            return PreviewUpdatePackagesAsync(
                packageId: null,
                packageIdentity: null,
                nuGetProject: nuGetProject,
                resolutionContext: resolutionContext,
                nuGetProjectContext: nuGetProjectContext,
                primarySources: primarySources,
                secondarySources: secondarySources,
                token: token);
        }

        public Task<IEnumerable<NuGetProjectAction>> PreviewUpdatePackagesAsync(
            string packageId,
            NuGetProject nuGetProject,
            ResolutionContext resolutionContext,
            INuGetProjectContext nuGetProjectContext,
            IEnumerable<SourceRepository> primarySources,
            IEnumerable<SourceRepository> secondarySources,
            CancellationToken token)
        {
            return PreviewUpdatePackagesAsync(
                packageId: packageId,
                packageIdentity: null,
                nuGetProject: nuGetProject,
                resolutionContext: resolutionContext,
                nuGetProjectContext: nuGetProjectContext,
                primarySources: primarySources,
                secondarySources: secondarySources,
                token: token);
        }
<<<<<<< HEAD

        public Task<IEnumerable<NuGetProjectAction>> PreviewUpdatePackagesAsync(
            PackageIdentity packageIdentity,
            NuGetProject nuGetProject,
            ResolutionContext resolutionContext,
            INuGetProjectContext nuGetProjectContext,
            IEnumerable<SourceRepository> primarySources,
            IEnumerable<SourceRepository> secondarySources,
            CancellationToken token)
        {
            return PreviewUpdatePackagesAsync(
                packageId: null,
                packageIdentity: packageIdentity,
                nuGetProject: nuGetProject,
                resolutionContext: resolutionContext,
                nuGetProjectContext: nuGetProjectContext,
                primarySources: primarySources,
                secondarySources: secondarySources,
                token: token);
        }

=======

        public Task<IEnumerable<NuGetProjectAction>> PreviewUpdatePackagesAsync(
            PackageIdentity packageIdentity,
            NuGetProject nuGetProject,
            ResolutionContext resolutionContext,
            INuGetProjectContext nuGetProjectContext,
            IEnumerable<SourceRepository> primarySources,
            IEnumerable<SourceRepository> secondarySources,
            CancellationToken token)
        {
            return PreviewUpdatePackagesAsync(
                packageId: null,
                packageIdentity: packageIdentity,
                nuGetProject: nuGetProject,
                resolutionContext: resolutionContext,
                nuGetProjectContext: nuGetProjectContext,
                primarySources: primarySources,
                secondarySources: secondarySources,
                token: token);
        }

>>>>>>> 67d943bc
        private async Task<IEnumerable<NuGetProjectAction>> PreviewUpdatePackagesAsync(
                string packageId,
                PackageIdentity packageIdentity,
                NuGetProject nuGetProject,
                ResolutionContext resolutionContext,
                INuGetProjectContext nuGetProjectContext,
                IEnumerable<SourceRepository> primarySources,
                IEnumerable<SourceRepository> secondarySources,
                CancellationToken token)
        {
            if (nuGetProject == null)
            {
                throw new ArgumentNullException(nameof(nuGetProject));
            }

            if (resolutionContext == null)
            {
                throw new ArgumentNullException(nameof(resolutionContext));
            }

            if (nuGetProjectContext == null)
            {
                throw new ArgumentNullException(nameof(nuGetProjectContext));
            }

            if (primarySources == null)
            {
                throw new ArgumentNullException(nameof(primarySources));
            }

            if (secondarySources == null)
            {
                throw new ArgumentNullException(nameof(secondarySources));
            }

            var projectInstalledPackageReferences = await nuGetProject.GetInstalledPackagesAsync(token);
            var oldListOfInstalledPackages = projectInstalledPackageReferences.Select(p => p.PackageIdentity);

            var preferredVersions = new Dictionary<string, PackageIdentity>(StringComparer.OrdinalIgnoreCase);

            // By default we start by preferring everything we already have installed
            foreach (var installedPackage in oldListOfInstalledPackages)
            {
                preferredVersions[installedPackage.Id] = installedPackage;
            }
<<<<<<< HEAD

            var primaryTargetIds = Enumerable.Empty<string>();
            var primaryTargets = Enumerable.Empty<PackageIdentity>();

=======

            var primaryTargetIds = Enumerable.Empty<string>();
            var primaryTargets = Enumerable.Empty<PackageIdentity>();

>>>>>>> 67d943bc
            // We have been given the exact PackageIdentity (id and version) to update to e.g. from PMC update-package -Id <id> -Version <version>
            if (packageIdentity != null)
            {
                primaryTargets = new[] { packageIdentity };
                primaryTargetIds = new[] { packageIdentity.Id };

                // If we have been given an explicit PackageIdentity to install then we will naturally prefer that
                preferredVersions[packageIdentity.Id] = packageIdentity;
            }
            // We have just been given the package id, in which case we will look for the highest version and attempt to move to that
            else if (packageId != null)
            {
                primaryTargetIds = new[] { packageId };

                // If we have been given just a package Id we certainly don't want the one installed - pruning will be significant
                preferredVersions.Remove(packageId);
            }
            // We are apply update logic to the complete project - attempting to resolver all updates together
            else
            {
                primaryTargetIds = projectInstalledPackageReferences.Select(p => p.PackageIdentity.Id);

                // We are performing a global project-wide update - nothing is preferred - again pruning will be significant
                preferredVersions.Clear();
            }

            // Note: resolver needs all the installed packages as targets too. And, metadata should be gathered for the installed packages as well
            var packageTargetIdsForResolver = new HashSet<string>(oldListOfInstalledPackages.Select(p => p.Id), StringComparer.OrdinalIgnoreCase);
            foreach (var packageIdToInstall in primaryTargetIds)
            {
                packageTargetIdsForResolver.Add(packageIdToInstall);
            }

            var nuGetProjectActions = new List<NuGetProjectAction>();
            if (!packageTargetIdsForResolver.Any())
            {
                return nuGetProjectActions;
            }

            try
            {
                // If any targets are prerelease we should gather with prerelease on and filter afterwards
                var includePrereleaseInGather = resolutionContext.IncludePrerelease || (projectInstalledPackageReferences.Any(p => (p.PackageIdentity.HasVersion && p.PackageIdentity.Version.IsPrerelease)));
                var contextForGather = new ResolutionContext(resolutionContext.DependencyBehavior, includePrereleaseInGather, resolutionContext.IncludeUnlisted, VersionConstraints.None);

                // Step-1 : Get metadata resources using gatherer
                var projectName = NuGetProject.GetUniqueNameOrName(nuGetProject);
                var targetFramework = nuGetProject.GetMetadata<NuGetFramework>(NuGetProjectMetadataKeys.TargetFramework);
<<<<<<< HEAD
                nuGetProjectContext.Log(NuGet.ProjectManagement.MessageLevel.Info, Strings.AttemptingToGatherDependencyInfoForMultiplePackages, projectName, targetFramework);
=======
                nuGetProjectContext.Log(MessageLevel.Info, Strings.AttemptingToGatherDependencyInfoForMultiplePackages, projectName, targetFramework);
>>>>>>> 67d943bc

                var allSources = new List<SourceRepository>(primarySources);
                var primarySourcesSet = new HashSet<string>(primarySources.Select(s => s.PackageSource.Source));
                foreach (var secondarySource in secondarySources)
                {
                    if (!primarySourcesSet.Contains(secondarySource.PackageSource.Source))
                    {
                        allSources.Add(secondarySource);
                    }
                }

                // Unless the packageIdentity was explicitly asked for we should remove any potential downgrades
                var allowDowngrades = packageIdentity != null;

                var gatherContext = new GatherContext()
                {
                    InstalledPackages = oldListOfInstalledPackages.ToList(),
                    PrimaryTargetIds = primaryTargetIds.ToList(),
                    PrimaryTargets = primaryTargets.ToList(),
                    TargetFramework = targetFramework,
                    PrimarySources = primarySources.ToList(),
                    AllSources = allSources.ToList(),
                    PackagesFolderSource = PackagesFolderSourceRepository,
                    ResolutionContext = resolutionContext,
                    AllowDowngrades = allowDowngrades
                };

                var availablePackageDependencyInfoWithSourceSet = await ResolverGather.GatherAsync(gatherContext, token);

                if (!availablePackageDependencyInfoWithSourceSet.Any())
                {
                    throw new InvalidOperationException(Strings.UnableToGatherDependencyInfoForMultiplePackages);
                }

                // Prune the results down to only what we would allow to be installed
                IEnumerable<SourcePackageDependencyInfo> prunedAvailablePackages = availablePackageDependencyInfoWithSourceSet;

                if (!resolutionContext.IncludePrerelease)
                {
                    prunedAvailablePackages = PrunePackageTree.PrunePreleaseForStableTargets(
                        prunedAvailablePackages,
                        targets: Enumerable.Empty<PackageIdentity>(),
                        packagesToInstall: Enumerable.Empty<PackageIdentity>());
                }

                // Remove packages that do not meet the constraints specified in the UpdateConstrainst
                prunedAvailablePackages = PrunePackageTree.PruneByUpdateConstraints(prunedAvailablePackages, projectInstalledPackageReferences, resolutionContext.VersionConstraints);

                // Remove all but the highest packages that are of the same Id as a specified packageId
                if (packageId != null)
                {
                    prunedAvailablePackages = PrunePackageTree.PruneAllButHighest(prunedAvailablePackages, packageId);

                    // And then verify that the installed package is not already of a higher version - this check here ensures the user get's the right error message
                    GatherExceptionHelpers.ThrowIfNewerVersionAlreadyReferenced(packageId, projectInstalledPackageReferences, prunedAvailablePackages);
                }

                // Verify that the target is allowed by packages.config
                GatherExceptionHelpers.ThrowIfVersionIsDisallowedByPackagesConfig(primaryTargetIds, projectInstalledPackageReferences, prunedAvailablePackages);

                // Remove versions that do not satisfy 'allowedVersions' attribute in packages.config, if any
                prunedAvailablePackages = PrunePackageTree.PruneDisallowedVersions(prunedAvailablePackages, projectInstalledPackageReferences);

                // Remove packages that are of the same Id but different version than the primartTargets
                prunedAvailablePackages = PrunePackageTree.PruneByPrimaryTargets(prunedAvailablePackages, primaryTargets);

                // Unless the packageIdentity was explicitly asked for we should remove any potential downgrades
                if (!allowDowngrades)
                {
                    prunedAvailablePackages = PrunePackageTree.PruneDowngrades(prunedAvailablePackages, projectInstalledPackageReferences);
                }

                // Step-2 : Call PackageResolver.Resolve to get new list of installed packages
                var packageResolver = new PackageResolver();
                var packageResolverContext = new PackageResolverContext(
                    resolutionContext.DependencyBehavior,
                    primaryTargetIds,
                    packageTargetIdsForResolver,
                    projectInstalledPackageReferences,
                    preferredVersions.Values,
<<<<<<< HEAD
                    prunedAvailablePackages,
                    SourceRepositoryProvider.GetRepositories().Select(s => s.PackageSource));

                nuGetProjectContext.Log(NuGet.ProjectManagement.MessageLevel.Info, Strings.AttemptingToResolveDependenciesForMultiplePackages);
=======
                    prunedAvailablePackages);

                nuGetProjectContext.Log(MessageLevel.Info, Strings.AttemptingToResolveDependenciesForMultiplePackages);
>>>>>>> 67d943bc
                var newListOfInstalledPackages = packageResolver.Resolve(packageResolverContext, token);
                if (newListOfInstalledPackages == null)
                {
                    throw new InvalidOperationException(Strings.UnableToResolveDependencyInfoForMultiplePackages);
                }

                // if we have been asked for exact versions of packages then we should also force the uninstall/install of those packages (this corresponds to a -Reinstall)
                bool force = PrunePackageTree.IsExactVersion(resolutionContext.VersionConstraints);

                var installedPackagesInDependencyOrder = await GetInstalledPackagesInDependencyOrder(nuGetProject, token);

                nuGetProjectActions = GetProjectActionsForUpdate(newListOfInstalledPackages, installedPackagesInDependencyOrder, prunedAvailablePackages, nuGetProjectContext, force);
            }
            catch (InvalidOperationException)
            {
                throw;
            }
            catch (AggregateException aggregateEx)
            {
                throw new InvalidOperationException(aggregateEx.Message, aggregateEx);
            }
            catch (Exception ex)
            {
                if (string.IsNullOrEmpty(ex.Message))
                {
                    throw new InvalidOperationException(Strings.PackagesCouldNotBeInstalled, ex);
                }
                throw new InvalidOperationException(ex.Message, ex);
            }
            return nuGetProjectActions;
        }

        /// <summary>
        /// Returns all installed packages in order of dependency. Packages with no dependencies come first.
        /// </summary>
        /// <remarks>Packages with unresolved dependencies are NOT returned since they are not valid.</remarks>
        public async Task<IEnumerable<PackageIdentity>> GetInstalledPackagesInDependencyOrder(NuGetProject nuGetProject,
            CancellationToken token)
        {
            var targetFramework = nuGetProject.GetMetadata<NuGetFramework>(NuGetProjectMetadataKeys.TargetFramework);
            var installedPackages = await nuGetProject.GetInstalledPackagesAsync(token);
            var installedPackageIdentities = installedPackages.Select(pr => pr.PackageIdentity);
            var dependencyInfoFromPackagesFolder = await GetDependencyInfoFromPackagesFolder(installedPackageIdentities,
                targetFramework);

            // dependencyInfoFromPackagesFolder can be null when NuGetProtocolException is thrown
            var resolverPackages = dependencyInfoFromPackagesFolder?.Select(package =>
                    new ResolverPackage(package.Id, package.Version, package.Dependencies, true, false));

            // Use the resolver sort to find the order. Packages with no dependencies
            // come first, then each package that has satisfied dependencies.
            // Packages with missing dependencies will not be returned.
            if (resolverPackages != null)
            {
                return ResolverUtility.TopologicalSort(resolverPackages);
            }

            return Enumerable.Empty<PackageIdentity>();
        }

        private static List<NuGetProjectAction> GetProjectActionsForUpdate(
            IEnumerable<PackageIdentity> newListOfInstalledPackages,
            IEnumerable<PackageIdentity> oldListOfInstalledPackages,
            IEnumerable<SourcePackageDependencyInfo> availablePackageDependencyInfoWithSourceSet,
            INuGetProjectContext nuGetProjectContext,
            bool forceReinstall)
        {
            // Step-3 : Get the list of nuGetProjectActions to perform, install/uninstall on the nugetproject
            // based on newPackages obtained in Step-2 and project.GetInstalledPackages
            var nuGetProjectActions = new List<NuGetProjectAction>();
<<<<<<< HEAD
            nuGetProjectContext.Log(NuGet.ProjectManagement.MessageLevel.Info, Strings.ResolvingActionsToInstallOrUpdateMultiplePackages);
=======
            nuGetProjectContext.Log(MessageLevel.Info, Strings.ResolvingActionsToInstallOrUpdateMultiplePackages);
>>>>>>> 67d943bc

            // we are reinstalling everything so we just take the ordering directly from the Resolver
            var newPackagesToUninstall = oldListOfInstalledPackages;
            var newPackagesToInstall = newListOfInstalledPackages;

            if (!forceReinstall)
            {
                newPackagesToUninstall = oldListOfInstalledPackages.Where(p => !newListOfInstalledPackages.Contains(p));
                newPackagesToInstall = newListOfInstalledPackages.Where(p => !oldListOfInstalledPackages.Contains(p));
            }

            foreach (var newPackageToUninstall in newPackagesToUninstall.Reverse())
            {
                nuGetProjectActions.Add(NuGetProjectAction.CreateUninstallProjectAction(newPackageToUninstall));
            }

            var comparer = PackageIdentity.Comparer;

            foreach (var newPackageToInstall in newPackagesToInstall)
            {
                // find the package match based on identity
                var sourceDepInfo = availablePackageDependencyInfoWithSourceSet.Where(p => comparer.Equals(p, newPackageToInstall)).SingleOrDefault();

                if (sourceDepInfo == null)
                {
                    // this really should never happen
                    throw new InvalidOperationException(string.Format(CultureInfo.CurrentUICulture, Strings.PackageNotFound, newPackageToInstall));
                }

                nuGetProjectActions.Add(NuGetProjectAction.CreateInstallProjectAction(newPackageToInstall, sourceDepInfo.Source));
            }

            return nuGetProjectActions;
        }

        /// <summary>
        /// Gives the preview as a list of NuGetProjectActions that will be performed to install
        /// <paramref name="packageIdentity" /> into <paramref name="nuGetProject" />
        /// <paramref name="resolutionContext" /> and <paramref name="nuGetProjectContext" /> are used in the process.
        /// </summary>
        public async Task<IEnumerable<NuGetProjectAction>> PreviewInstallPackageAsync(NuGetProject nuGetProject, PackageIdentity packageIdentity,
            ResolutionContext resolutionContext, INuGetProjectContext nuGetProjectContext,
            SourceRepository primarySourceRepository, IEnumerable<SourceRepository> secondarySources, CancellationToken token)
        {
            if (nuGetProject is INuGetIntegratedProject)
            {
                var action = NuGetProjectAction.CreateInstallProjectAction(packageIdentity, primarySourceRepository);
                var actions = new[] { action };

                var buildIntegratedProject = nuGetProject as BuildIntegratedNuGetProject;

                if (buildIntegratedProject != null)
                {
                    actions = new[] {
                        await PreviewBuildIntegratedProjectActionsAsync(buildIntegratedProject, actions, nuGetProjectContext, token)
                    };
                }

                return actions;
            }

            var primarySources = new List<SourceRepository> { primarySourceRepository };
            return await PreviewInstallPackageAsync(nuGetProject, packageIdentity, resolutionContext,
                nuGetProjectContext, primarySources, secondarySources, token);
        }

        public async Task<IEnumerable<NuGetProjectAction>> PreviewInstallPackageAsync(NuGetProject nuGetProject, PackageIdentity packageIdentity,
            ResolutionContext resolutionContext, INuGetProjectContext nuGetProjectContext,
            IEnumerable<SourceRepository> primarySources, IEnumerable<SourceRepository> secondarySources,
            CancellationToken token)
        {
            if (nuGetProject == null)
            {
                throw new ArgumentNullException(nameof(nuGetProject));
            }

            if (packageIdentity == null)
            {
                throw new ArgumentNullException(nameof(packageIdentity));
            }

            if (resolutionContext == null)
            {
                throw new ArgumentNullException(nameof(resolutionContext));
            }

            if (nuGetProjectContext == null)
            {
                throw new ArgumentNullException(nameof(nuGetProjectContext));
            }

            if (primarySources == null)
            {
                throw new ArgumentNullException(nameof(primarySources));
            }

            if (secondarySources == null)
            {
                secondarySources = SourceRepositoryProvider.GetRepositories().Where(e => e.PackageSource.IsEnabled);
            }

            if (!primarySources.Any())
            {
                throw new ArgumentException(nameof(primarySources));
            }

            if (packageIdentity.Version == null)
            {
                throw new ArgumentNullException("packageIdentity.Version");
            }

            // The following special case for ProjectK is not correct, if they used nuget.exe
            // and multiple repositories in the -Source switch
            if (nuGetProject is INuGetIntegratedProject)
            {
                var action = NuGetProjectAction.CreateInstallProjectAction(packageIdentity, primarySources.First());
                var actions = new[] { action };

                var buildIntegratedProject = nuGetProject as BuildIntegratedNuGetProject;

                if (buildIntegratedProject != null)
                {
                    actions = new[] {
                        await PreviewBuildIntegratedProjectActionsAsync(buildIntegratedProject, actions, nuGetProjectContext, token)
                    };
                }

                return actions;
            }

            var projectInstalledPackageReferences = await nuGetProject.GetInstalledPackagesAsync(token);
            var oldListOfInstalledPackages = projectInstalledPackageReferences.Select(p => p.PackageIdentity);
            if (oldListOfInstalledPackages.Any(p => p.Equals(packageIdentity)))
            {
                string projectName;
                nuGetProject.TryGetMetadata(NuGetProjectMetadataKeys.Name, out projectName);
                var alreadyInstalledMessage = string.Format(ProjectManagement.Strings.PackageAlreadyExistsInProject, packageIdentity, projectName ?? string.Empty);
                throw new InvalidOperationException(alreadyInstalledMessage, new PackageAlreadyInstalledException(alreadyInstalledMessage));
            }

            var nuGetProjectActions = new List<NuGetProjectAction>();

            var effectiveSources = GetEffectiveSources(primarySources, secondarySources);

            if (resolutionContext.DependencyBehavior != DependencyBehavior.Ignore)
            {
                try
                {
                    var downgradeAllowed = false;
                    var packageTargetsForResolver = new HashSet<PackageIdentity>(oldListOfInstalledPackages, PackageIdentity.Comparer);
                    // Note: resolver needs all the installed packages as targets too. And, metadata should be gathered for the installed packages as well
                    var installedPackageWithSameId = packageTargetsForResolver.Where(p => p.Id.Equals(packageIdentity.Id, StringComparison.OrdinalIgnoreCase)).FirstOrDefault();
                    if (installedPackageWithSameId != null)
                    {
                        packageTargetsForResolver.Remove(installedPackageWithSameId);
                        if (installedPackageWithSameId.Version > packageIdentity.Version)
                        {
                            // Looks like the installed package is of higher version than one being installed. So, we take it that downgrade is allowed
                            downgradeAllowed = true;
                        }
                    }
                    packageTargetsForResolver.Add(packageIdentity);

                    // Step-1 : Get metadata resources using gatherer
                    var projectName = NuGetProject.GetUniqueNameOrName(nuGetProject);
                    var targetFramework = nuGetProject.GetMetadata<NuGetFramework>(NuGetProjectMetadataKeys.TargetFramework);
                    nuGetProjectContext.Log(ProjectManagement.MessageLevel.Info, Strings.AttemptingToGatherDependencyInfo, packageIdentity, projectName, targetFramework);

                    var primaryPackages = new List<PackageIdentity> { packageIdentity };

                    var gatherContext = new GatherContext()
                    {
                        InstalledPackages = oldListOfInstalledPackages.ToList(),
                        PrimaryTargets = primaryPackages,
                        TargetFramework = targetFramework,
                        PrimarySources = primarySources.ToList(),
                        AllSources = effectiveSources.ToList(),
                        PackagesFolderSource = PackagesFolderSourceRepository,
                        ResolutionContext = resolutionContext,
                        AllowDowngrades = downgradeAllowed
                    };

                    var availablePackageDependencyInfoWithSourceSet = await ResolverGather.GatherAsync(gatherContext, token);

                    if (!availablePackageDependencyInfoWithSourceSet.Any())
                    {
                        throw new InvalidOperationException(string.Format(Strings.UnableToGatherDependencyInfo, packageIdentity));
                    }

                    // Prune the results down to only what we would allow to be installed

                    // Keep only the target package we are trying to install for that Id
                    var prunedAvailablePackages = PrunePackageTree.RemoveAllVersionsForIdExcept(availablePackageDependencyInfoWithSourceSet, packageIdentity);

                    if (!downgradeAllowed)
                    {
                        prunedAvailablePackages = PrunePackageTree.PruneDowngrades(prunedAvailablePackages, projectInstalledPackageReferences);
                    }

                    if (!resolutionContext.IncludePrerelease)
                    {
                        prunedAvailablePackages = PrunePackageTree.PrunePreleaseForStableTargets(
                            prunedAvailablePackages,
                            packageTargetsForResolver,
                            new[] { packageIdentity });
                    }

                    // Verify that the target is allowed by packages.config
                    GatherExceptionHelpers.ThrowIfVersionIsDisallowedByPackagesConfig(packageIdentity.Id, projectInstalledPackageReferences, prunedAvailablePackages);

                    // Remove versions that do not satisfy 'allowedVersions' attribute in packages.config, if any
                    prunedAvailablePackages = PrunePackageTree.PruneDisallowedVersions(prunedAvailablePackages, projectInstalledPackageReferences);

                    // Step-2 : Call PackageResolver.Resolve to get new list of installed packages

                    // Note: resolver prefers installed package versions if the satisfy the dependency version constraints
                    // So, since we want an exact version of a package, create a new list of installed packages where the packageIdentity being installed
                    // is present after removing the one with the same id
                    var preferredPackageReferences = new List<Packaging.PackageReference>(projectInstalledPackageReferences.Where(pr =>
                        !pr.PackageIdentity.Id.Equals(packageIdentity.Id, StringComparison.OrdinalIgnoreCase)));
                    preferredPackageReferences.Add(new Packaging.PackageReference(packageIdentity, targetFramework));

                    var packageResolverContext = new PackageResolverContext(resolutionContext.DependencyBehavior,
                        new string[] { packageIdentity.Id },
                        oldListOfInstalledPackages.Select(package => package.Id),
                        projectInstalledPackageReferences,
                        preferredPackageReferences.Select(package => package.PackageIdentity),
                        prunedAvailablePackages,
                        SourceRepositoryProvider.GetRepositories().Select(s => s.PackageSource));

                    nuGetProjectContext.Log(ProjectManagement.MessageLevel.Info, Strings.AttemptingToResolveDependencies, packageIdentity, resolutionContext.DependencyBehavior);

                    var packageResolver = new PackageResolver();

                    var newListOfInstalledPackages = packageResolver.Resolve(packageResolverContext, token);
                    if (newListOfInstalledPackages == null)
                    {
                        throw new InvalidOperationException(string.Format(Strings.UnableToResolveDependencyInfo, packageIdentity, resolutionContext.DependencyBehavior));
                    }

                    // Step-3 : Get the list of nuGetProjectActions to perform, install/uninstall on the nugetproject
                    // based on newPackages obtained in Step-2 and project.GetInstalledPackages

                    nuGetProjectContext.Log(ProjectManagement.MessageLevel.Info, Strings.ResolvingActionsToInstallPackage, packageIdentity);
                    var newPackagesToUninstall = new List<PackageIdentity>();
                    foreach (var oldInstalledPackage in oldListOfInstalledPackages)
                    {
                        var newPackageWithSameId = newListOfInstalledPackages
                            .FirstOrDefault(np =>
                                oldInstalledPackage.Id.Equals(np.Id, StringComparison.OrdinalIgnoreCase) &&
                                !oldInstalledPackage.Version.Equals(np.Version));

                        if (newPackageWithSameId != null)
                        {
                            newPackagesToUninstall.Add(oldInstalledPackage);
                        }
                    }
                    var newPackagesToInstall = newListOfInstalledPackages.Where(p => !oldListOfInstalledPackages.Contains(p));

                    foreach (var newPackageToUninstall in newPackagesToUninstall)
                    {
                        nuGetProjectActions.Add(NuGetProjectAction.CreateUninstallProjectAction(newPackageToUninstall));
                    }

                    var comparer = PackageIdentity.Comparer;

                    foreach (var newPackageToInstall in newPackagesToInstall)
                    {
                        // find the package match based on identity
                        var sourceDepInfo = prunedAvailablePackages.SingleOrDefault(p => comparer.Equals(p, newPackageToInstall));

                        if (sourceDepInfo == null)
                        {
                            // this really should never happen
                            throw new InvalidOperationException(string.Format(Strings.PackageNotFound, packageIdentity));
                        }

                        nuGetProjectActions.Add(NuGetProjectAction.CreateInstallProjectAction(newPackageToInstall, sourceDepInfo.Source));
                    }
                }
                catch (InvalidOperationException)
                {
                    throw;
                }
                catch (AggregateException aggregateEx)
                {
                    throw new InvalidOperationException(aggregateEx.Message, aggregateEx);
                }
                catch (Exception ex)
                {
                    if (string.IsNullOrEmpty(ex.Message))
                    {
                        throw new InvalidOperationException(string.Format(Strings.PackageCouldNotBeInstalled, packageIdentity), ex);
                    }
                    throw new InvalidOperationException(ex.Message, ex);
                }
            }
            else
            {
                var sourceRepository = await GetSourceRepository(packageIdentity, effectiveSources);
                nuGetProjectActions.Add(NuGetProjectAction.CreateInstallProjectAction(packageIdentity, sourceRepository));
            }

            nuGetProjectContext.Log(ProjectManagement.MessageLevel.Info, Strings.ResolvedActionsToInstallPackage, packageIdentity);
            return nuGetProjectActions;
        }

        /// <summary>
        /// Check all sources in parallel to see if the package exists while respecting the order of the list.
        /// This is only used by PreviewInstall with DependencyBehavior.Ignore.
        /// Since, resolver gather is not used when dependencies are not used,
        /// we simply get the source repository using MetadataResource.Exists
        /// </summary>
        private static async Task<SourceRepository> GetSourceRepository(PackageIdentity packageIdentity, IEnumerable<SourceRepository> sourceRepositories)
        {
            SourceRepository source = null;

            // TODO: move this timeout to a better place
            // TODO: what should the timeout be?
            // Give up after 5 minutes
            var tokenSource = new CancellationTokenSource(TimeSpan.FromMinutes(5));

            var results = new Queue<KeyValuePair<SourceRepository, Task<bool>>>();

            foreach (var sourceRepository in sourceRepositories)
            {
                // TODO: fetch the resource in parallel also
                var metadataResource = await sourceRepository.GetResourceAsync<MetadataResource>();
                if (metadataResource != null)
                {
                    var task = Task.Run(() => metadataResource.Exists(packageIdentity, tokenSource.Token), tokenSource.Token);
                    results.Enqueue(new KeyValuePair<SourceRepository, Task<bool>>(sourceRepository, task));
                }
            }

            while (results.Count > 0)
            {
                try
                {
                    var pair = results.Dequeue();
                    var exists = await pair.Value;

                    // take only the first true result, but continue waiting for the remaining cancelled
                    // tasks to keep things from getting out of control.
                    if (source == null && exists)
                    {
                        source = pair.Key;

                        // there is no need to finish trying the others
                        tokenSource.Cancel();
                    }
                }
                catch (OperationCanceledException)
                {
                    // ignore these
                }
                catch (Exception)
                {
                    Debug.Fail("Error finding repository");
                }
            }

            if (source == null)
            {
                // no matches were found
                throw new InvalidOperationException(string.Format(CultureInfo.CurrentCulture, Strings.UnknownPackageSpecificVersion, packageIdentity.Id, packageIdentity.Version));
            }

            return source;
        }

        /// <summary>
        /// Gives the preview as a list of NuGetProjectActions that will be performed to uninstall
        /// <paramref name="packageId" /> into <paramref name="nuGetProject" />
        /// <paramref name="uninstallationContext" /> and <paramref name="nuGetProjectContext" /> are used in the
        /// process.
        /// </summary>
        public async Task<IEnumerable<NuGetProjectAction>> PreviewUninstallPackageAsync(NuGetProject nuGetProject, string packageId,
            UninstallationContext uninstallationContext, INuGetProjectContext nuGetProjectContext, CancellationToken token)
        {
            if (nuGetProject == null)
            {
                throw new ArgumentNullException(nameof(nuGetProject));
            }

            if (packageId == null)
            {
                throw new ArgumentNullException(nameof(packageId));
            }

            if (uninstallationContext == null)
            {
                throw new ArgumentNullException(nameof(uninstallationContext));
            }

            if (nuGetProjectContext == null)
            {
                throw new ArgumentNullException(nameof(nuGetProjectContext));
            }

            // Step-1: Get the packageIdentity corresponding to packageId and check if it exists to be uninstalled
            var installedPackages = await nuGetProject.GetInstalledPackagesAsync(token);
            var packageReference = installedPackages.FirstOrDefault(pr => pr.PackageIdentity.Id.Equals(packageId, StringComparison.OrdinalIgnoreCase));
            if (packageReference?.PackageIdentity == null)
            {
                throw new ArgumentException(string.Format(Strings.PackageToBeUninstalledCouldNotBeFound,
                    packageId, nuGetProject.GetMetadata<string>(NuGetProjectMetadataKeys.Name)));
            }

            return await PreviewUninstallPackageAsyncPrivate(nuGetProject, packageReference, uninstallationContext, nuGetProjectContext, token);
        }

        /// <summary>
        /// Gives the preview as a list of <see cref="NuGetProjectAction" /> that will be performed to uninstall
        /// <paramref name="packageIdentity" /> into <paramref name="nuGetProject" />
        /// <paramref name="uninstallationContext" /> and <paramref name="nuGetProjectContext" /> are used in the
        /// process.
        /// </summary>
        public async Task<IEnumerable<NuGetProjectAction>> PreviewUninstallPackageAsync(NuGetProject nuGetProject, PackageIdentity packageIdentity,
            UninstallationContext uninstallationContext, INuGetProjectContext nuGetProjectContext, CancellationToken token)
        {
            if (nuGetProject == null)
            {
                throw new ArgumentNullException(nameof(nuGetProject));
            }

            if (packageIdentity == null)
            {
                throw new ArgumentNullException(nameof(packageIdentity));
            }

            if (uninstallationContext == null)
            {
                throw new ArgumentNullException(nameof(uninstallationContext));
            }

            if (nuGetProjectContext == null)
            {
                throw new ArgumentNullException(nameof(nuGetProjectContext));
            }

            // Step-1: Get the packageIdentity corresponding to packageId and check if it exists to be uninstalled
            var installedPackages = await nuGetProject.GetInstalledPackagesAsync(token);
            var packageReference = installedPackages.FirstOrDefault(pr => pr.PackageIdentity.Equals(packageIdentity));
            if (packageReference?.PackageIdentity == null)
            {
                throw new ArgumentException(string.Format(Strings.PackageToBeUninstalledCouldNotBeFound,
                    packageIdentity.Id, nuGetProject.GetMetadata<string>(NuGetProjectMetadataKeys.Name)));
            }

            return await PreviewUninstallPackageAsyncPrivate(nuGetProject, packageReference, uninstallationContext, nuGetProjectContext, token);
        }

        private async Task<IEnumerable<NuGetProjectAction>> PreviewUninstallPackageAsyncPrivate(NuGetProject nuGetProject, Packaging.PackageReference packageReference,
            UninstallationContext uninstallationContext, INuGetProjectContext nuGetProjectContext, CancellationToken token)
        {
            if (SolutionManager == null)
            {
                throw new InvalidOperationException(Strings.SolutionManagerNotAvailableForUninstall);
            }

            if (nuGetProject is INuGetIntegratedProject)
            {
                var action = NuGetProjectAction.CreateUninstallProjectAction(packageReference.PackageIdentity);
                var actions = new[] { action };

                var buildIntegratedProject = nuGetProject as BuildIntegratedNuGetProject;

                if (buildIntegratedProject != null)
                {
                    actions = new[] {
                        await PreviewBuildIntegratedProjectActionsAsync(buildIntegratedProject, actions, nuGetProjectContext, token)
                    };
                }

                return actions;
            }

            // Step-1 : Get the metadata resources from "packages" folder or custom repository path
            var packageIdentity = packageReference.PackageIdentity;
            var projectName = NuGetProject.GetUniqueNameOrName(nuGetProject);
            var packageReferenceTargetFramework = packageReference.TargetFramework;
            nuGetProjectContext.Log(ProjectManagement.MessageLevel.Info, Strings.AttemptingToGatherDependencyInfo, packageIdentity, projectName, packageReferenceTargetFramework);

            // TODO: IncludePrerelease is a big question mark
            var installedPackageIdentities = (await nuGetProject.GetInstalledPackagesAsync(token)).Select(pr => pr.PackageIdentity);
            var dependencyInfoFromPackagesFolder = await GetDependencyInfoFromPackagesFolder(installedPackageIdentities,
                packageReferenceTargetFramework);

            nuGetProjectContext.Log(ProjectManagement.MessageLevel.Info, Strings.ResolvingActionsToUninstallPackage, packageIdentity);
            // Step-2 : Determine if the package can be uninstalled based on the metadata resources
            var packagesToBeUninstalled = UninstallResolver.GetPackagesToBeUninstalled(packageIdentity, dependencyInfoFromPackagesFolder, installedPackageIdentities, uninstallationContext);

            var nuGetProjectActions = packagesToBeUninstalled.Select(NuGetProjectAction.CreateUninstallProjectAction);

            nuGetProjectContext.Log(ProjectManagement.MessageLevel.Info, Strings.ResolvedActionsToUninstallPackage, packageIdentity);
            return nuGetProjectActions;
        }

        private async Task<IEnumerable<PackageDependencyInfo>> GetDependencyInfoFromPackagesFolder(IEnumerable<PackageIdentity> packageIdentities,
            NuGetFramework nuGetFramework)
        {
            try
            {
                var results = new HashSet<PackageDependencyInfo>(PackageIdentity.Comparer);

                var dependencyInfoResource = await PackagesFolderSourceRepository.GetResourceAsync<DependencyInfoResource>();

                foreach (var package in packageIdentities)
                {
                    var packageDependencyInfo = await dependencyInfoResource.ResolvePackage(package, nuGetFramework, CancellationToken.None);
                    if (packageDependencyInfo != null)
                    {
                        results.Add(packageDependencyInfo);
                    }
                }

                return results;
            }
            catch (NuGetProtocolException)
            {
                return null;
            }
        }

        /// <summary>
        /// Executes the list of <paramref name="nuGetProjectActions" /> on <paramref name="nuGetProject" /> , which is
        /// likely obtained by calling into
        /// <see
        ///     cref="PreviewInstallPackageAsync(NuGetProject,string,ResolutionContext,INuGetProjectContext,SourceRepository,IEnumerable{SourceRepository},CancellationToken)" />
        /// <paramref name="nuGetProjectContext" /> is used in the process.
        /// </summary>
        public async Task ExecuteNuGetProjectActionsAsync(NuGetProject nuGetProject, IEnumerable<NuGetProjectAction> nuGetProjectActions,
            INuGetProjectContext nuGetProjectContext, CancellationToken token)
        {
            if (nuGetProject == null)
            {
                throw new ArgumentNullException(nameof(nuGetProject));
            }

            if (nuGetProjectActions == null)
            {
                throw new ArgumentNullException(nameof(nuGetProjectActions));
            }

            if (nuGetProjectContext == null)
            {
                throw new ArgumentNullException(nameof(nuGetProjectContext));
            }

            // DNU: Find the closure before executing the actions
            var buildIntegratedProject = nuGetProject as BuildIntegratedNuGetProject;
            if (buildIntegratedProject != null)
            {
                await ExecuteBuildIntegratedProjectActionsAsync(buildIntegratedProject,
                    nuGetProjectActions,
                    nuGetProjectContext,
                    token);
            }
            else
            {
                ExceptionDispatchInfo exceptionInfo = null;
                var executedNuGetProjectActions = new Stack<NuGetProjectAction>();
                var packageWithDirectoriesToBeDeleted = new HashSet<PackageIdentity>(PackageIdentity.Comparer);
                var ideExecutionContext = nuGetProjectContext.ExecutionContext as IDEExecutionContext;
                if (ideExecutionContext != null)
                {
                    await ideExecutionContext.SaveExpandedNodeStates(SolutionManager);
                }

                try
                {
                    await nuGetProject.PreProcessAsync(nuGetProjectContext, token);
                    foreach (var nuGetProjectAction in nuGetProjectActions)
                    {
                        executedNuGetProjectActions.Push(nuGetProjectAction);
                        if (nuGetProjectAction.NuGetProjectActionType == NuGetProjectActionType.Uninstall)
                        {
                            await ExecuteUninstallAsync(nuGetProject, nuGetProjectAction.PackageIdentity, packageWithDirectoriesToBeDeleted, nuGetProjectContext, token);
                        }
                        else
                        {
                            using (var downloadPackageResult = await PackageDownloader.GetDownloadResourceResultAsync(nuGetProjectAction.SourceRepository, nuGetProjectAction.PackageIdentity, Settings, token))
                            {
                                // use the version exactly as specified in the nuspec file
                                var packageIdentity = downloadPackageResult.PackageReader.GetIdentity();

                                await ExecuteInstallAsync(nuGetProject, packageIdentity, downloadPackageResult, packageWithDirectoriesToBeDeleted, nuGetProjectContext, token);
                            }
                        }

                        if (nuGetProjectAction.NuGetProjectActionType == NuGetProjectActionType.Install)
                        {
                            nuGetProjectContext.Log(
<<<<<<< HEAD
                                ProjectManagement.MessageLevel.Info,
=======
                                MessageLevel.Info,
>>>>>>> 67d943bc
                                Strings.SuccessfullyInstalled,
                                nuGetProjectAction.PackageIdentity,
                                nuGetProject.GetMetadata<string>(NuGetProjectMetadataKeys.Name));
                        }
                        else
                        {
                            // uninstall
                            nuGetProjectContext.Log(
<<<<<<< HEAD
                                ProjectManagement.MessageLevel.Info,
=======
                                MessageLevel.Info,
>>>>>>> 67d943bc
                                Strings.SuccessfullyUninstalled,
                                nuGetProjectAction.PackageIdentity,
                                nuGetProject.GetMetadata<string>(NuGetProjectMetadataKeys.Name));
                        }
                    }
                    await nuGetProject.PostProcessAsync(nuGetProjectContext, token);

                    await OpenReadmeFile(nuGetProjectContext, token);
                }
                catch (Exception ex)
                {
                    exceptionInfo = ExceptionDispatchInfo.Capture(ex);
                }

                if (exceptionInfo != null)
                {
                    await Rollback(nuGetProject, executedNuGetProjectActions, packageWithDirectoriesToBeDeleted, nuGetProjectContext, token);
                }

                if (ideExecutionContext != null)
                {
                    await ideExecutionContext.CollapseAllNodes(SolutionManager);
                }

                // Delete the package directories as the last step, so that, if an uninstall had to be rolled back, we can just use the package file on the directory
                // Also, always perform deletion of package directories, even in a rollback, so that there are no stale package directories
                foreach (var packageWithDirectoryToBeDeleted in packageWithDirectoriesToBeDeleted)
                {
                    var packageFolderPath = PackagesFolderNuGetProject.GetInstalledPath(packageWithDirectoryToBeDeleted);
                    try
                    {
                        await DeletePackage(packageWithDirectoryToBeDeleted, nuGetProjectContext, token);
                    }
                    finally
                    {
                        if (DeleteOnRestartManager != null)
                        {
                            if (Directory.Exists(packageFolderPath))
                            {
                                DeleteOnRestartManager.MarkPackageDirectoryForDeletion(
                                    packageWithDirectoryToBeDeleted,
                                    packageFolderPath,
                                    nuGetProjectContext);

                                // Raise the event to notify listners to update the UI etc.
                                DeleteOnRestartManager.CheckAndRaisePackageDirectoriesMarkedForDeletion();
                            }
                        }
                    }
                }

                // Clear direct install
                SetDirectInstall(null, nuGetProjectContext);

                if (exceptionInfo != null)
                {
                    exceptionInfo.Throw();
                }
            }
        }

        /// <summary>
        /// Run project actions for build integrated projects.
        /// </summary>
        public async Task<BuildIntegratedProjectAction> PreviewBuildIntegratedProjectActionsAsync(
            BuildIntegratedNuGetProject buildIntegratedProject,
            IEnumerable<NuGetProjectAction> nuGetProjectActions,
            INuGetProjectContext nuGetProjectContext,
            CancellationToken token)
        {
            // Find all sources used in the project actions
            var sources = new HashSet<string>(
                nuGetProjectActions.Where(action => action.SourceRepository != null)
                    .Select(action => action.SourceRepository.PackageSource.Source),
                    StringComparer.OrdinalIgnoreCase);

            // Add all enabled sources for the existing packages
            var enabledSources = SourceRepositoryProvider.GetRepositories()
                .Select(repo => repo.PackageSource.Source);

            sources.UnionWith(enabledSources);

            // Read the current lock file if it exists
            LockFile originalLockFile = null;
            var lockFileFormat = new LockFileFormat();

            var lockFilePath = BuildIntegratedProjectUtility.GetLockFilePath(buildIntegratedProject.JsonConfigPath);

            if (File.Exists(lockFilePath))
            {
                originalLockFile = lockFileFormat.Read(lockFilePath);
            }

            // Read project.json
            JObject rawPackageSpec;
            using (var streamReader = new StreamReader(buildIntegratedProject.JsonConfigPath))
            {
                var reader = new JsonTextReader(streamReader);
                rawPackageSpec = JObject.Load(reader);
            }

            // If the lock file does not exist, restore before starting the operations
            if (originalLockFile == null)
            {
                var originalPackageSpec = JsonPackageSpecReader.GetPackageSpec(
                    rawPackageSpec.ToString(),
                    buildIntegratedProject.ProjectName,
                    buildIntegratedProject.JsonConfigPath);

                var originalRestoreResult = await BuildIntegratedRestoreUtility.RestoreAsync(
                    buildIntegratedProject,
                    originalPackageSpec,
                    nuGetProjectContext,
                    sources,
                    Settings,
                    token);

                originalLockFile = originalRestoreResult.LockFile;
            }

            // Modify the package spec
            foreach (var action in nuGetProjectActions)
            {
                if (action.NuGetProjectActionType == NuGetProjectActionType.Uninstall)
                {
                    JsonConfigUtility.RemoveDependency(rawPackageSpec, action.PackageIdentity.Id);
                }
                else if (action.NuGetProjectActionType == NuGetProjectActionType.Install)
                {
                    JsonConfigUtility.AddDependency(rawPackageSpec, action.PackageIdentity);
                }
            }

            // Create a package spec from the modified json
            var packageSpec = JsonPackageSpecReader.GetPackageSpec(rawPackageSpec.ToString(),
                buildIntegratedProject.ProjectName,
                buildIntegratedProject.JsonConfigPath);

            // Restore based on the modified package spec. This operation does not write the lock file to disk.
            var restoreResult = await BuildIntegratedRestoreUtility.RestoreAsync(buildIntegratedProject,
                packageSpec,
                nuGetProjectContext,
                sources,
                Settings,
                token);

            return new BuildIntegratedProjectAction(nuGetProjectActions.First().PackageIdentity,
                nuGetProjectActions.First().NuGetProjectActionType,
                originalLockFile,
                rawPackageSpec,
                restoreResult);
        }

        /// <summary>
        /// Run project actions for build integrated projects.
        /// </summary>
        public async Task ExecuteBuildIntegratedProjectActionsAsync(
            BuildIntegratedNuGetProject buildIntegratedProject,
            IEnumerable<NuGetProjectAction> nuGetProjectActions,
            INuGetProjectContext nuGetProjectContext,
            CancellationToken token)
        {
            BuildIntegratedProjectAction projectAction = null;

            if (nuGetProjectActions.Count() == 1 && nuGetProjectActions.All(action => action is BuildIntegratedProjectAction))
            {
                projectAction = nuGetProjectActions.Single() as BuildIntegratedProjectAction;
            }
            else
            {
                projectAction = await PreviewBuildIntegratedProjectActionsAsync(buildIntegratedProject, nuGetProjectActions, nuGetProjectContext, token);
            }

            var restoreResult = projectAction.RestoreResult;

            if (restoreResult.Success)
            {
                // Write out project.json
                // This can be replaced with the PackageSpec writer once it has been added to the library
                using (var writer = new StreamWriter(buildIntegratedProject.JsonConfigPath, append: false, encoding: Encoding.UTF8))
                {
                    await writer.WriteAsync(projectAction.UpdatedProjectJson.ToString());
                }

                // Write out the lock file
                var lockFileFormat = new LockFileFormat();
                var lockFilePath = BuildIntegratedProjectUtility.GetLockFilePath(buildIntegratedProject.JsonConfigPath);
                lockFileFormat.Write(lockFilePath, restoreResult.LockFile);

                // Write out a message for each action
                foreach (var action in nuGetProjectActions)
                {
                    var identityString = String.Format(CultureInfo.InvariantCulture, "{0} {1}",
                        action.PackageIdentity.Id,
                        action.PackageIdentity.Version.ToNormalizedString());

                    if (action.NuGetProjectActionType == NuGetProjectActionType.Install)
                    {
                        nuGetProjectContext.Log(
<<<<<<< HEAD
                            ProjectManagement.MessageLevel.Info,
=======
                            MessageLevel.Info,
>>>>>>> 67d943bc
                            Strings.SuccessfullyInstalled,
                            identityString,
                            buildIntegratedProject.GetMetadata<string>(NuGetProjectMetadataKeys.Name));
                    }
                    else
                    {
                        // uninstall
                        nuGetProjectContext.Log(
<<<<<<< HEAD
                            ProjectManagement.MessageLevel.Info,
=======
                            MessageLevel.Info,
>>>>>>> 67d943bc
                            Strings.SuccessfullyUninstalled,
                            identityString,
                            buildIntegratedProject.GetMetadata<string>(NuGetProjectMetadataKeys.Name));
                    }
<<<<<<< HEAD
                }

                // Run init.ps1 scripts
                var sortedPackages = BuildIntegratedProjectUtility.GetOrderedProjectDependencies(buildIntegratedProject);
                var addedPackages = new HashSet<PackageIdentity>(
                    BuildIntegratedRestoreUtility.GetAddedPackages(projectAction.OriginalLockFile, restoreResult.LockFile),
                    PackageIdentity.Comparer);

                // Find all dependencies in sorted order, then using the order run init.ps1 for only the new packages.
                foreach (var package in sortedPackages)
                {
                    if (addedPackages.Contains(package))
                    {
                        var packagePath = BuildIntegratedProjectUtility.GetPackagePathFromGlobalSource(package, Settings);
                        await buildIntegratedProject.ExecuteInitScriptAsync(package, nuGetProjectContext, false);
                    }
=======
>>>>>>> 67d943bc
                }
            }
            else
            {
                // Fail and display a rollback message to let the user know they have returned to the original state
                throw new InvalidOperationException(String.Format(CultureInfo.InvariantCulture, Strings.RestoreFailedRollingBack, buildIntegratedProject.ProjectName));
            }
        }

        private async Task Rollback(NuGetProject nuGetProject, Stack<NuGetProjectAction> executedNuGetProjectActions, HashSet<PackageIdentity> packageWithDirectoriesToBeDeleted,
            INuGetProjectContext nuGetProjectContext, CancellationToken token)
        {
            if (executedNuGetProjectActions.Count > 0)
            {
                // Only print the rollback warning if we have something to rollback
                nuGetProjectContext.Log(ProjectManagement.MessageLevel.Warning, Strings.Warning_RollingBack);
            }

            while (executedNuGetProjectActions.Count > 0)
            {
                var nuGetProjectAction = executedNuGetProjectActions.Pop();
                try
                {
                    if (nuGetProjectAction.NuGetProjectActionType == NuGetProjectActionType.Install)
                    {
                        // Rolling back an install would be to uninstall the package
                        await ExecuteUninstallAsync(nuGetProject, nuGetProjectAction.PackageIdentity, packageWithDirectoriesToBeDeleted, nuGetProjectContext, token);
                    }
                    else
                    {
                        packageWithDirectoriesToBeDeleted.Remove(nuGetProjectAction.PackageIdentity);
                        var packagePath = PackagesFolderNuGetProject.GetInstalledPackageFilePath(nuGetProjectAction.PackageIdentity);
                        if (File.Exists(packagePath))
                        {
                            using (var downloadResourceResult = new DownloadResourceResult(File.OpenRead(packagePath)))
                            {
                                await ExecuteInstallAsync(nuGetProject, nuGetProjectAction.PackageIdentity, downloadResourceResult, packageWithDirectoriesToBeDeleted, nuGetProjectContext, token);
                            }
                        }
                    }
                }
                catch (Exception)
                {
                    // TODO: We are ignoring exceptions on rollback. Is this OK?
                }
            }
        }

        private Task OpenReadmeFile(INuGetProjectContext nuGetProjectContext, CancellationToken token)
        {
            var executionContext = nuGetProjectContext.ExecutionContext;
            if (executionContext != null
                && executionContext.DirectInstall != null)
            {
                var packagePath = PackagesFolderNuGetProject.GetInstalledPackageFilePath(executionContext.DirectInstall);
                if (File.Exists(packagePath))
                {
                    var readmeFilePath = Path.Combine(Path.GetDirectoryName(packagePath), ProjectManagement.Constants.ReadmeFileName);
                    if (File.Exists(readmeFilePath) && !token.IsCancellationRequested)
                    {
                        return executionContext.OpenFile(readmeFilePath);
                    }
                }
            }

            return Task.FromResult(false);
        }

        /// <summary>
        /// RestorePackage is only allowed on a folderNuGetProject. In most cases, one will simply use the
        /// packagesFolderPath from NuGetPackageManager
        /// to create a folderNuGetProject before calling into this method
        /// </summary>
        public async Task<bool> RestorePackageAsync(PackageIdentity packageIdentity, INuGetProjectContext nuGetProjectContext,
            IEnumerable<SourceRepository> sourceRepositories, CancellationToken token)
        {
            token.ThrowIfCancellationRequested();
            if (PackageExistsInPackagesFolder(packageIdentity))
            {
                return false;
            }

            token.ThrowIfCancellationRequested();
            nuGetProjectContext.Log(ProjectManagement.MessageLevel.Info, string.Format(Strings.RestoringPackage, packageIdentity));
            var enabledSources = (sourceRepositories != null && sourceRepositories.Any()) ? sourceRepositories :
                SourceRepositoryProvider.GetRepositories().Where(e => e.PackageSource.IsEnabled);

            token.ThrowIfCancellationRequested();

            using (var downloadResult = await PackageDownloader.GetDownloadResourceResultAsync(enabledSources,
                packageIdentity,
                Settings,
                token))
            {
                packageIdentity = downloadResult.PackageReader.GetIdentity();

                // If you already downloaded the package, just restore it, don't cancel the operation now
                await PackagesFolderNuGetProject.InstallPackageAsync(packageIdentity, downloadResult, nuGetProjectContext, token);
            }

            return true;
        }

        public Task<bool> CopySatelliteFilesAsync(PackageIdentity packageIdentity, INuGetProjectContext nuGetProjectContext, CancellationToken token)
        {
            return PackagesFolderNuGetProject.CopySatelliteFilesAsync(packageIdentity, nuGetProjectContext, token);
        }

        public bool PackageExistsInPackagesFolder(PackageIdentity packageIdentity)
        {
            return PackagesFolderNuGetProject.PackageExists(packageIdentity);
        }

        private static Task ExecuteInstallAsync(
            NuGetProject nuGetProject,
            PackageIdentity packageIdentity,
            DownloadResourceResult resourceResult,
            HashSet<PackageIdentity> packageWithDirectoriesToBeDeleted,
            INuGetProjectContext nuGetProjectContext,
            CancellationToken token)
        {
            // TODO: EnsurePackageCompatibility check should be performed in preview. Can easily avoid a lot of rollback
            EnsurePackageCompatibility(resourceResult, packageIdentity);

            packageWithDirectoriesToBeDeleted.Remove(packageIdentity);
            return nuGetProject.InstallPackageAsync(packageIdentity, resourceResult, nuGetProjectContext, token);
        }

        private async Task ExecuteUninstallAsync(NuGetProject nuGetProject, PackageIdentity packageIdentity, HashSet<PackageIdentity> packageWithDirectoriesToBeDeleted,
            INuGetProjectContext nuGetProjectContext, CancellationToken token)
        {
            // Step-1: Call nuGetProject.UninstallPackage
            await nuGetProject.UninstallPackageAsync(packageIdentity, nuGetProjectContext, token);

            // Step-2: Check if the package directory could be deleted
            if (!(nuGetProject is INuGetIntegratedProject)
                && !await PackageExistsInAnotherNuGetProject(nuGetProject, packageIdentity, SolutionManager, token))
            {
                packageWithDirectoriesToBeDeleted.Add(packageIdentity);
            }

            // TODO: Consider using CancelEventArgs instead of a regular EventArgs??
            //if (packageOperationEventArgs.Cancel)
            //{
            //    return;
            //}
        }

        /// <summary>
        /// Checks if package <paramref name="packageIdentity" /> that is installed in
        /// project <paramref name="nuGetProject" /> is also installed in any
        /// other projects in the solution.
        /// </summary>
        public static async Task<bool> PackageExistsInAnotherNuGetProject(NuGetProject nuGetProject, PackageIdentity packageIdentity, ISolutionManager solutionManager, CancellationToken token)
        {
            if (nuGetProject == null)
            {
                throw new ArgumentNullException(nameof(nuGetProject));
            }

            if (packageIdentity == null)
            {
                throw new ArgumentNullException(nameof(packageIdentity));
            }

            if (solutionManager == null)
            {
                throw new ArgumentNullException(nameof(solutionManager));
            }

            var nuGetProjectName = NuGetProject.GetUniqueNameOrName(nuGetProject);
            foreach (var otherNuGetProject in solutionManager.GetNuGetProjects())
            {
                var otherNuGetProjectName = NuGetProject.GetUniqueNameOrName(otherNuGetProject);
                if (!otherNuGetProjectName.Equals(nuGetProjectName, StringComparison.OrdinalIgnoreCase))
                {
                    var packageExistsInAnotherNuGetProject = (await otherNuGetProject.GetInstalledPackagesAsync(token)).Any(pr => pr.PackageIdentity.Equals(packageIdentity));
                    if (packageExistsInAnotherNuGetProject)
                    {
                        return true;
                    }
                }
            }

            return false;
        }

        private async Task<bool> DeletePackage(PackageIdentity packageIdentity, INuGetProjectContext nuGetProjectContext, CancellationToken token)
        {
            if (packageIdentity == null)
            {
                throw new ArgumentNullException(nameof(packageIdentity));
            }

            if (nuGetProjectContext == null)
            {
                throw new ArgumentNullException(nameof(nuGetProjectContext));
            }

            // 1. Check if the Package exists at root, if not, return false
            if (!PackagesFolderNuGetProject.PackageExists(packageIdentity))
            {
                nuGetProjectContext.Log(ProjectManagement.MessageLevel.Warning, ProjectManagement.Strings.PackageDoesNotExistInFolder, packageIdentity, PackagesFolderNuGetProject.Root);
                return false;
            }

            nuGetProjectContext.Log(ProjectManagement.MessageLevel.Info, ProjectManagement.Strings.RemovingPackageFromFolder, packageIdentity, PackagesFolderNuGetProject.Root);
            // 2. Delete the package folder and files from the root directory of this FileSystemNuGetProject
            // Remember that the following code may throw System.UnauthorizedAccessException
            await PackagesFolderNuGetProject.DeletePackage(packageIdentity, nuGetProjectContext, token);
            nuGetProjectContext.Log(ProjectManagement.MessageLevel.Info, ProjectManagement.Strings.RemovedPackageFromFolder, packageIdentity, PackagesFolderNuGetProject.Root);
            return true;
        }

        public static Task<NuGetVersion> GetLatestVersionAsync(string packageId, ResolutionContext resolutionContext, SourceRepository primarySourceRepository, CancellationToken token)
        {
            return GetLatestVersionAsync(packageId, resolutionContext, new List<SourceRepository> { primarySourceRepository }, token);
        }

        private static async Task<NuGetVersion> GetLatestVersionAsync(string packageId, ResolutionContext resolutionContext,
            IEnumerable<SourceRepository> sources, CancellationToken token)
        {
            var tasks = new List<Task<NuGetVersion>>();

            foreach (var source in sources)
            {
                tasks.Add(Task.Run(async () => await GetLatestVersionCoreAsync(packageId, resolutionContext, source, token)));
            }

            var versions = await Task.WhenAll(tasks);
            return versions.Where(v => v != null).Max();
        }

        private static async Task<NuGetVersion> GetLatestVersionCoreAsync(string packageId, ResolutionContext resolutionContext, SourceRepository source, CancellationToken token)
        {
            NuGetVersion latestVersion = null;

            var metadataResource = await source.GetResourceAsync<MetadataResource>();

            if (metadataResource != null)
            {
                latestVersion = await metadataResource.GetLatestVersion(packageId,
                    resolutionContext.IncludePrerelease, resolutionContext.IncludeUnlisted, token);
            }

            return latestVersion;
        }

        private IEnumerable<SourceRepository> GetEffectiveSources(IEnumerable<SourceRepository> primarySources, IEnumerable<SourceRepository> secondarySources)
        {
            // Always have to add the packages folder as the primary repository so that
            // dependency info for an installed package that is unlisted from the server is still available :(
            var effectiveSources = new List<SourceRepository>(primarySources);
            effectiveSources.Add(PackagesFolderSourceRepository);
            effectiveSources.AddRange(secondarySources);

            return new HashSet<SourceRepository>(effectiveSources, new SourceRepositoryComparer());
        }

        public static void SetDirectInstall(PackageIdentity directInstall,
            INuGetProjectContext nuGetProjectContext)
        {
            if (directInstall != null
                && nuGetProjectContext != null
                && nuGetProjectContext.ExecutionContext != null)
            {
                var ideExecutionContext = nuGetProjectContext.ExecutionContext as IDEExecutionContext;
                if (ideExecutionContext != null)
                {
                    ideExecutionContext.IDEDirectInstall = directInstall;
                }
            }
        }

        public static void ClearDirectInstall(INuGetProjectContext nuGetProjectContext)
        {
            if (nuGetProjectContext != null
                && nuGetProjectContext.ExecutionContext != null)
            {
                var ideExecutionContext = nuGetProjectContext.ExecutionContext as IDEExecutionContext;
                if (ideExecutionContext != null)
                {
                    ideExecutionContext.IDEDirectInstall = null;
                }
            }
        }

        [System.Diagnostics.CodeAnalysis.SuppressMessage("Microsoft.Reliability", "CA2000:Dispose objects before losing scope",
            Justification = "Disposing the PackageReader will dispose the backing stream that we want to leave open.")]
        private static void EnsurePackageCompatibility(DownloadResourceResult downloadResourceResult, PackageIdentity packageIdentity)
        {
            NuGetVersion packageMinClientVersion;
            PackageType packageType;
            if (downloadResourceResult.PackageReader != null)
            {
                packageMinClientVersion = downloadResourceResult.PackageReader.GetMinClientVersion();
                packageType = downloadResourceResult.PackageReader.GetPackageType();
            }
            else
            {
                var packageZipArchive = new ZipArchive(downloadResourceResult.PackageStream, ZipArchiveMode.Read, leaveOpen: true);
                var packageReader = new PackageReader(packageZipArchive);
                var nuspecReader = new NuspecReader(packageReader.GetNuspec());
                packageMinClientVersion = nuspecReader.GetMinClientVersion();
                packageType = nuspecReader.GetPackageType();
            }

            // validate that the current version of NuGet satisfies the minVersion attribute specified in the .nuspec
            if (Constants.NuGetSemanticVersion < packageMinClientVersion)
            {
                throw new NuGetVersionNotSatisfiedException(
                    string.Format(CultureInfo.CurrentCulture, Strings.PackageMinVersionNotSatisfied,
                        packageIdentity.Id + " " + packageIdentity.Version.ToNormalizedString(),
                        packageMinClientVersion.ToNormalizedString(), Constants.NuGetSemanticVersion.ToNormalizedString()));
            }

            if (packageType != PackageType.Default)
            {
                throw new NuGetVersionNotSatisfiedException(
                    string.Format(CultureInfo.CurrentCulture, Strings.UnsupportedPackageFeature,
                    packageIdentity.Id + " " + packageIdentity.Version.ToNormalizedString()));
            }
        }
    }
}<|MERGE_RESOLUTION|>--- conflicted
+++ resolved
@@ -1,11 +1,7 @@
 ﻿// Copyright (c) .NET Foundation. All rights reserved.
 // Licensed under the Apache License, Version 2.0. See License.txt in the project root for license information.
 
-<<<<<<< HEAD
-=======
-extern alias Legacy;
-
->>>>>>> 67d943bc
+
 using System;
 using System.Collections.Generic;
 using System.Diagnostics;
@@ -21,6 +17,7 @@
 using Newtonsoft.Json.Linq;
 using NuGet.Frameworks;
 using NuGet.Packaging.Core;
+using NuGet.Packaging;
 using NuGet.ProjectManagement;
 using NuGet.ProjectManagement.Projects;
 using NuGet.ProjectModel;
@@ -52,14 +49,10 @@
         /// <summary>
         /// To construct a NuGetPackageManager that does not need a SolutionManager like NuGet.exe
         /// </summary>
-<<<<<<< HEAD
-        public NuGetPackageManager(ISourceRepositoryProvider sourceRepositoryProvider, Configuration.ISettings settings, string packagesFolderPath)
-=======
         public NuGetPackageManager(
             ISourceRepositoryProvider sourceRepositoryProvider,
-            ISettings settings,
+            Configuration.ISettings settings,
             string packagesFolderPath)
->>>>>>> 67d943bc
         {
             if (sourceRepositoryProvider == null)
             {
@@ -85,15 +78,11 @@
         /// <summary>
         /// To construct a NuGetPackageManager with a mandatory SolutionManager lke VS
         /// </summary>
-<<<<<<< HEAD
-        public NuGetPackageManager(ISourceRepositoryProvider sourceRepositoryProvider, Configuration.ISettings settings, ISolutionManager solutionManager)
-=======
         public NuGetPackageManager(
             ISourceRepositoryProvider sourceRepositoryProvider,
-            ISettings settings,
+            Configuration.ISettings settings,
             ISolutionManager solutionManager,
             IDeleteOnRestartManager deleteOnRestartManager)
->>>>>>> 67d943bc
         {
             if (sourceRepositoryProvider == null)
             {
@@ -297,7 +286,6 @@
                 secondarySources: secondarySources,
                 token: token);
         }
-<<<<<<< HEAD
 
         public Task<IEnumerable<NuGetProjectAction>> PreviewUpdatePackagesAsync(
             PackageIdentity packageIdentity,
@@ -319,29 +307,6 @@
                 token: token);
         }
 
-=======
-
-        public Task<IEnumerable<NuGetProjectAction>> PreviewUpdatePackagesAsync(
-            PackageIdentity packageIdentity,
-            NuGetProject nuGetProject,
-            ResolutionContext resolutionContext,
-            INuGetProjectContext nuGetProjectContext,
-            IEnumerable<SourceRepository> primarySources,
-            IEnumerable<SourceRepository> secondarySources,
-            CancellationToken token)
-        {
-            return PreviewUpdatePackagesAsync(
-                packageId: null,
-                packageIdentity: packageIdentity,
-                nuGetProject: nuGetProject,
-                resolutionContext: resolutionContext,
-                nuGetProjectContext: nuGetProjectContext,
-                primarySources: primarySources,
-                secondarySources: secondarySources,
-                token: token);
-        }
-
->>>>>>> 67d943bc
         private async Task<IEnumerable<NuGetProjectAction>> PreviewUpdatePackagesAsync(
                 string packageId,
                 PackageIdentity packageIdentity,
@@ -387,17 +352,10 @@
             {
                 preferredVersions[installedPackage.Id] = installedPackage;
             }
-<<<<<<< HEAD
 
             var primaryTargetIds = Enumerable.Empty<string>();
             var primaryTargets = Enumerable.Empty<PackageIdentity>();
 
-=======
-
-            var primaryTargetIds = Enumerable.Empty<string>();
-            var primaryTargets = Enumerable.Empty<PackageIdentity>();
-
->>>>>>> 67d943bc
             // We have been given the exact PackageIdentity (id and version) to update to e.g. from PMC update-package -Id <id> -Version <version>
             if (packageIdentity != null)
             {
@@ -446,11 +404,7 @@
                 // Step-1 : Get metadata resources using gatherer
                 var projectName = NuGetProject.GetUniqueNameOrName(nuGetProject);
                 var targetFramework = nuGetProject.GetMetadata<NuGetFramework>(NuGetProjectMetadataKeys.TargetFramework);
-<<<<<<< HEAD
                 nuGetProjectContext.Log(NuGet.ProjectManagement.MessageLevel.Info, Strings.AttemptingToGatherDependencyInfoForMultiplePackages, projectName, targetFramework);
-=======
-                nuGetProjectContext.Log(MessageLevel.Info, Strings.AttemptingToGatherDependencyInfoForMultiplePackages, projectName, targetFramework);
->>>>>>> 67d943bc
 
                 var allSources = new List<SourceRepository>(primarySources);
                 var primarySourcesSet = new HashSet<string>(primarySources.Select(s => s.PackageSource.Source));
@@ -531,16 +485,10 @@
                     packageTargetIdsForResolver,
                     projectInstalledPackageReferences,
                     preferredVersions.Values,
-<<<<<<< HEAD
                     prunedAvailablePackages,
                     SourceRepositoryProvider.GetRepositories().Select(s => s.PackageSource));
 
                 nuGetProjectContext.Log(NuGet.ProjectManagement.MessageLevel.Info, Strings.AttemptingToResolveDependenciesForMultiplePackages);
-=======
-                    prunedAvailablePackages);
-
-                nuGetProjectContext.Log(MessageLevel.Info, Strings.AttemptingToResolveDependenciesForMultiplePackages);
->>>>>>> 67d943bc
                 var newListOfInstalledPackages = packageResolver.Resolve(packageResolverContext, token);
                 if (newListOfInstalledPackages == null)
                 {
@@ -611,11 +559,7 @@
             // Step-3 : Get the list of nuGetProjectActions to perform, install/uninstall on the nugetproject
             // based on newPackages obtained in Step-2 and project.GetInstalledPackages
             var nuGetProjectActions = new List<NuGetProjectAction>();
-<<<<<<< HEAD
             nuGetProjectContext.Log(NuGet.ProjectManagement.MessageLevel.Info, Strings.ResolvingActionsToInstallOrUpdateMultiplePackages);
-=======
-            nuGetProjectContext.Log(MessageLevel.Info, Strings.ResolvingActionsToInstallOrUpdateMultiplePackages);
->>>>>>> 67d943bc
 
             // we are reinstalling everything so we just take the ordering directly from the Resolver
             var newPackagesToUninstall = oldListOfInstalledPackages;
@@ -1210,11 +1154,7 @@
                         if (nuGetProjectAction.NuGetProjectActionType == NuGetProjectActionType.Install)
                         {
                             nuGetProjectContext.Log(
-<<<<<<< HEAD
                                 ProjectManagement.MessageLevel.Info,
-=======
-                                MessageLevel.Info,
->>>>>>> 67d943bc
                                 Strings.SuccessfullyInstalled,
                                 nuGetProjectAction.PackageIdentity,
                                 nuGetProject.GetMetadata<string>(NuGetProjectMetadataKeys.Name));
@@ -1223,11 +1163,7 @@
                         {
                             // uninstall
                             nuGetProjectContext.Log(
-<<<<<<< HEAD
                                 ProjectManagement.MessageLevel.Info,
-=======
-                                MessageLevel.Info,
->>>>>>> 67d943bc
                                 Strings.SuccessfullyUninstalled,
                                 nuGetProjectAction.PackageIdentity,
                                 nuGetProject.GetMetadata<string>(NuGetProjectMetadataKeys.Name));
@@ -1427,11 +1363,7 @@
                     if (action.NuGetProjectActionType == NuGetProjectActionType.Install)
                     {
                         nuGetProjectContext.Log(
-<<<<<<< HEAD
                             ProjectManagement.MessageLevel.Info,
-=======
-                            MessageLevel.Info,
->>>>>>> 67d943bc
                             Strings.SuccessfullyInstalled,
                             identityString,
                             buildIntegratedProject.GetMetadata<string>(NuGetProjectMetadataKeys.Name));
@@ -1440,16 +1372,11 @@
                     {
                         // uninstall
                         nuGetProjectContext.Log(
-<<<<<<< HEAD
                             ProjectManagement.MessageLevel.Info,
-=======
-                            MessageLevel.Info,
->>>>>>> 67d943bc
                             Strings.SuccessfullyUninstalled,
                             identityString,
                             buildIntegratedProject.GetMetadata<string>(NuGetProjectMetadataKeys.Name));
                     }
-<<<<<<< HEAD
                 }
 
                 // Run init.ps1 scripts
@@ -1466,8 +1393,6 @@
                         var packagePath = BuildIntegratedProjectUtility.GetPackagePathFromGlobalSource(package, Settings);
                         await buildIntegratedProject.ExecuteInitScriptAsync(package, nuGetProjectContext, false);
                     }
-=======
->>>>>>> 67d943bc
                 }
             }
             else
@@ -1776,12 +1701,12 @@
             }
 
             // validate that the current version of NuGet satisfies the minVersion attribute specified in the .nuspec
-            if (Constants.NuGetSemanticVersion < packageMinClientVersion)
+            if (ProjectManagement.Constants.NuGetSemanticVersion < packageMinClientVersion)
             {
                 throw new NuGetVersionNotSatisfiedException(
                     string.Format(CultureInfo.CurrentCulture, Strings.PackageMinVersionNotSatisfied,
                         packageIdentity.Id + " " + packageIdentity.Version.ToNormalizedString(),
-                        packageMinClientVersion.ToNormalizedString(), Constants.NuGetSemanticVersion.ToNormalizedString()));
+                        packageMinClientVersion.ToNormalizedString(), ProjectManagement.Constants.NuGetSemanticVersion.ToNormalizedString()));
             }
 
             if (packageType != PackageType.Default)
