--- conflicted
+++ resolved
@@ -1,12 +1,8 @@
 ﻿{
-<<<<<<< HEAD
     "version": "3.1.0-*",
-=======
-    "version": "3.0.0",
     "dependencies": {
         "NuGet.Common": { "type": "build",  "version": "3.0.0" }
     },
->>>>>>> 00a6cab3
     "frameworks": {
         "net45": { },
         "dnxcore50": {
